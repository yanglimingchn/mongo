<<<<<<< HEAD
WiredTiger 2.5.3: (April 17, 2015)
=======
WiredTiger 2.5.3: (April 22, 2015)
>>>>>>> 57d681b8

This is version 2.5.3 of WiredTiger.

WiredTiger release packages and documentation can be found at:

	http://source.wiredtiger.com/

WiredTiger uses JIRA for issue management:

	http://jira.mongodb.org/browse/WT

Please do not report issues through GitHub.

Information on configuring, building and installing WiredTiger can be
found at:

	http://source.wiredtiger.com/2.5.3/install.html

WiredTiger licensing information can be found at:

	http://source.wiredtiger.com/license.html

For general questions and discussion, please use the WiredTiger mailing
list:

	http://groups.google.com/group/wiredtiger-users<|MERGE_RESOLUTION|>--- conflicted
+++ resolved
@@ -1,8 +1,4 @@
-<<<<<<< HEAD
-WiredTiger 2.5.3: (April 17, 2015)
-=======
 WiredTiger 2.5.3: (April 22, 2015)
->>>>>>> 57d681b8
 
 This is version 2.5.3 of WiredTiger.
 
