--- conflicted
+++ resolved
@@ -14,14 +14,9 @@
 static int  __rec_page_clean_update(WT_SESSION_IMPL *, WT_PAGE *, int);
 static int  __rec_page_dirty_update(WT_SESSION_IMPL *, WT_PAGE *, int);
 static int  __rec_review(WT_SESSION_IMPL *, WT_REF *, WT_PAGE *, uint32_t, int);
-<<<<<<< HEAD
-static int  __rec_root_clean_update(WT_SESSION_IMPL *, WT_PAGE *);
-static int  __rec_root_dirty_update(WT_SESSION_IMPL *, WT_PAGE *);
-=======
 static int  __rec_root_addr_update(WT_SESSION_IMPL *, uint8_t *, uint32_t);
 static int  __rec_root_clean_update(WT_SESSION_IMPL *, WT_PAGE *, int);
 static int  __rec_root_dirty_update(WT_SESSION_IMPL *, WT_PAGE *, int);
->>>>>>> cf3e55f8
 
 /*
  * __wt_rec_evict --
@@ -306,15 +301,12 @@
 			__wt_page_out(session, mod->u.split, 0);
 	}
 
-<<<<<<< HEAD
-=======
 	/* We should never evict the file's current eviction point. */
 	WT_ASSERT(session, session->btree->evict_page != page);
 
 	if (!single)
 		__wt_evict_clr_page(session, page);
 
->>>>>>> cf3e55f8
 	/* Discard the page itself. */
 	__wt_page_out(session, page, 0);
 
