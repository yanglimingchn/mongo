--- conflicted
+++ resolved
@@ -586,13 +586,8 @@
 	 * be using the new index.
 	 */
 	size = sizeof(WT_PAGE_INDEX) + pindex->entries * sizeof(WT_REF *);
-<<<<<<< HEAD
 	WT_ERR(__split_safe_free(session, split_gen, 0, pindex, size));
-	WT_MEMSIZE_ADD(parent_decr, size);
-=======
-	WT_ERR(__split_safe_free(session, 0, pindex, size));
 	parent_decr += size;
->>>>>>> 222251d1
 
 	/*
 	 * Adjust the parent's memory footprint.
@@ -954,13 +949,8 @@
 				if (ikey != NULL) {
 					size = sizeof(WT_IKEY) + ikey->size;
 					WT_TRET(__split_safe_free(
-<<<<<<< HEAD
 					    session, split_gen, 0, ikey, size));
-					WT_MEMSIZE_ADD(parent_decr, size);
-=======
-					    session, 0, ikey, size));
 					parent_decr += size;
->>>>>>> 222251d1
 				}
 				/*
 				 * The page_del structure can be freed
@@ -977,13 +967,8 @@
 			}
 
 			WT_TRET(__split_safe_free(
-<<<<<<< HEAD
 			    session, split_gen, 0, next_ref, sizeof(WT_REF)));
-			WT_MEMSIZE_ADD(parent_decr, sizeof(WT_REF));
-=======
-			    session, 0, next_ref, sizeof(WT_REF)));
 			parent_decr += sizeof(WT_REF);
->>>>>>> 222251d1
 		}
 	}
 
@@ -992,13 +977,8 @@
 	 * Add it to the session discard list, to be freed when it's safe.
 	 */
 	size = sizeof(WT_PAGE_INDEX) + pindex->entries * sizeof(WT_REF *);
-<<<<<<< HEAD
 	WT_TRET(__split_safe_free(session, split_gen, exclusive, pindex, size));
-	WT_MEMSIZE_ADD(parent_decr, size);
-=======
-	WT_TRET(__split_safe_free(session, exclusive, pindex, size));
 	parent_decr += size;
->>>>>>> 222251d1
 
 	/*
 	 * Row-store trees where the old version of the page is being discarded:
