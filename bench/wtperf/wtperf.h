--- conflicted
+++ resolved
@@ -83,14 +83,9 @@
 struct __config {			/* Configuration struction */
 	const char *home;		/* WiredTiger home */
 	const char *monitor_dir;	/* Monitor output dir */
-<<<<<<< HEAD
-	char *uri;			/* Object URI */
+	char *base_uri;			/* Object URI */
 	char **uris;			/* URIs if multiple tables */
 	const char *helium_mount;	/* Optional Helium mount point */
-=======
-	char *base_uri;			/* Base URI name */
-	char **uris;			/* URIs */
->>>>>>> af1793bf
 
 	WT_CONNECTION *conn;		/* Database connection */
 
