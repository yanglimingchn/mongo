t = db.jstests_count;

t.drop();
t.save( { i: 1 } );
t.save( { i: 2 } );
assert.eq( 1, t.find( { i: 1 } ).count(), "A"  );
assert.eq( 1, t.count( { i: 1 } ) , "B" );
assert.eq( 2, t.find().count() , "C" );
assert.eq( 2, t.find( undefined ).count() , "D" );
assert.eq( 2, t.find( null ).count() , "E" );
assert.eq( 2, t.count() , "F" );

t.drop();
t.save( {a:true,b:false} );
t.ensureIndex( {b:1,a:1} );
assert.eq( 1, t.find( {a:true,b:false} ).count() , "G" );
assert.eq( 1, t.find( {b:false,a:true} ).count() , "H" );

t.drop();
t.save( {a:true,b:false} );
t.ensureIndex( {b:1,a:1,c:1} );
<<<<<<< HEAD
assert.eq( 1, t.find( {a:true,b:false} ).count() );
assert.eq( 1, t.find( {b:false,a:true} ).count() );
=======
assert.eq( 1, t.find( {a:true,b:false} ).count() , "I" );
assert.eq( 1, t.find( {b:false,a:true} ).count() , "J" );
>>>>>>> 0516fad3
<|MERGE_RESOLUTION|>--- conflicted
+++ resolved
@@ -19,10 +19,6 @@
 t.drop();
 t.save( {a:true,b:false} );
 t.ensureIndex( {b:1,a:1,c:1} );
-<<<<<<< HEAD
-assert.eq( 1, t.find( {a:true,b:false} ).count() );
-assert.eq( 1, t.find( {b:false,a:true} ).count() );
-=======
+
 assert.eq( 1, t.find( {a:true,b:false} ).count() , "I" );
 assert.eq( 1, t.find( {b:false,a:true} ).count() , "J" );
->>>>>>> 0516fad3
